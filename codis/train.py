"""Training script."""
import argparse
from itertools import islice
from pathlib import Path

import torch
from torch.utils.data import DataLoader

<<<<<<< HEAD
from codis.data import DSprites, InfiniteDSprites
from codis.models import BetaVAE
from codis.visualization import show_images_grid
=======
from codis.data.dsprites import DSpritesDataset
from codis.visualization import draw_batch_grid
>>>>>>> 6a5a5b2e


def train(args):
    """Train the model."""
<<<<<<< HEAD
    dsprites = DSprites(args.dsprites_path)
    dsprites_loader = DataLoader(dsprites, batch_size=16, shuffle=True)
    infinite_dsprites = InfiniteDSprites()
    infinite_dsprites_loader = DataLoader(infinite_dsprites, batch_size=16)
    model = BetaVAE()
    optimizer = torch.optim.Adam(model.parameters(), lr=1e-3)

    # train on dSprites
    for epoch in range(10):
        running_loss = 0
        for i, batch in enumerate(dsprites_loader):
            optimizer.zero_grad()
            x_hat, mu, log_var = model(batch)
            losses = model.loss_function(batch, x_hat, mu, log_var)
            losses["loss"].backward()
            optimizer.step()
            running_loss += losses["loss"]
            if i % 100 == 0:
                print(f"Epoch: {epoch}, batch: {i}, loss: {running_loss/100:2f}")
                running_loss = 0

    # evaluate
    model.eval()
    with torch.no_grad():
        for batch in islice(infinite_dsprites_loader, 20):
            x_hat, mu, log_var, _ = model(batch)
            loss = model.loss_function(batch, x_hat, mu, log_var)["loss"]
            print(loss)
        show_images_grid(batch, x_hat)
=======
    dataset = DSpritesDataset(args.dsprites_path)
    train_loader = DataLoader(dataset, batch_size=16)
    batch = next(iter(train_loader))
    draw_batch_grid(batch)
>>>>>>> 6a5a5b2e


def _main():
    parser = argparse.ArgumentParser()
    repo_root = Path(__file__).parent.parent
    parser.add_argument(
        "--dsprites_path",
        type=Path,
        default=repo_root / "codis/data/dsprites_ndarray_co1sh3sc6or40x32y32_64x64.npz",
    )
    args = parser.parse_args()
    train(args)


if __name__ == "__main__":
    _main()<|MERGE_RESOLUTION|>--- conflicted
+++ resolved
@@ -6,19 +6,13 @@
 import torch
 from torch.utils.data import DataLoader
 
-<<<<<<< HEAD
 from codis.data import DSprites, InfiniteDSprites
 from codis.models import BetaVAE
-from codis.visualization import show_images_grid
-=======
-from codis.data.dsprites import DSpritesDataset
 from codis.visualization import draw_batch_grid
->>>>>>> 6a5a5b2e
 
 
 def train(args):
     """Train the model."""
-<<<<<<< HEAD
     dsprites = DSprites(args.dsprites_path)
     dsprites_loader = DataLoader(dsprites, batch_size=16, shuffle=True)
     infinite_dsprites = InfiniteDSprites()
@@ -47,13 +41,7 @@
             x_hat, mu, log_var, _ = model(batch)
             loss = model.loss_function(batch, x_hat, mu, log_var)["loss"]
             print(loss)
-        show_images_grid(batch, x_hat)
-=======
-    dataset = DSpritesDataset(args.dsprites_path)
-    train_loader = DataLoader(dataset, batch_size=16)
-    batch = next(iter(train_loader))
-    draw_batch_grid(batch)
->>>>>>> 6a5a5b2e
+        draw_batch_grid(batch, x_hat)
 
 
 def _main():
